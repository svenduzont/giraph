<<<<<<< HEAD
<!-- Licensed to the Apache Software Foundation (ASF) under one or more contributor license agreements. See the NOTICE file distributed with this work for additional information regarding copyright ownership. The ASF licenses this file to you under the Apache 
	License, Version 2.0 (the "License"); you may not use this file except in compliance with the License. You may obtain a copy of the License at http://www.apache.org/licenses/LICENSE-2.0 Unless required by applicable law or agreed to in writing, software distributed 
	under the License is distributed on an "AS IS" BASIS, WITHOUT WARRANTIES OR CONDITIONS OF ANY KIND, either express or implied. See the License for the specific language governing permissions and limitations under the License. -->
<project xmlns="http://maven.apache.org/POM/4.0.0" xmlns:xsi="http://www.w3.org/2001/XMLSchema-instance" xsi:schemaLocation="http://maven.apache.org/POM/4.0.0 http://maven.apache.org/maven-v4_0_0.xsd">
	<modelVersion>4.0.0</modelVersion>
	<parent>
		<groupId>org.apache.giraph</groupId>
		<artifactId>giraph-parent</artifactId>
		<version>1.1.0-SNAPSHOT</version>
	</parent>
	<artifactId>giraph-hbase</artifactId>
	<packaging>jar</packaging>
	<name>Apache Giraph HBase I/O</name>
	<url>http://giraph.apache.org/giraph-hbase/</url>
	<description>Giraph HBase input/output classes</description>
	<properties>
		<top.dir>${project.basedir}/..</top.dir>
	</properties>
	<build>
		<plugins>
			<!-- <plugin> -->
			<!-- <groupId>org.apache.maven.plugins</groupId> -->
			<!-- <artifactId>maven-assembly-plugin</artifactId> -->
			<!-- </plugin> -->
			<plugin>
				<groupId>org.apache.maven.plugins</groupId>
				<artifactId>maven-checkstyle-plugin</artifactId>
			</plugin>
			<plugin>
				<groupId>org.apache.maven.plugins</groupId>
				<artifactId>maven-jar-plugin</artifactId>
			</plugin>
			<plugin>
				<groupId>org.apache.maven.plugins</groupId>
				<artifactId>maven-javadoc-plugin</artifactId>
			</plugin>
			<plugin>
				<groupId>org.apache.maven.plugins</groupId>
				<artifactId>maven-source-plugin</artifactId>
				<executions>
					<execution>
						<id>attach-sources</id>
						<goals>
							<goal>jar</goal>
						</goals>
					</execution>
				</executions>
			</plugin>
			<plugin>
				<groupId>org.apache.maven.plugins</groupId>
				<artifactId>maven-site-plugin</artifactId>
				<configuration>
					<siteDirectory>${project.basedir}/src/site</siteDirectory>
				</configuration>
			</plugin>
			<plugin>
				<groupId>org.apache.maven.plugins</groupId>
				<artifactId>maven-surefire-plugin</artifactId>
				<version>2.6</version>
				<configuration>
					<systemProperties>
						<property>
							<name>prop.jarLocation</name>
							<value>${top.dir}/giraph-core/target/giraph-${project.version}-${forHadoop}-jar-with-dependencies.jar</value>
						</property>
					</systemProperties>
				</configuration>
			</plugin>
			<plugin>
				<groupId>org.codehaus.mojo</groupId>
				<artifactId>findbugs-maven-plugin</artifactId>
			</plugin>
		</plugins>
	</build>
	<profiles>
		<profile>
			<id>hadoop_0.20.203</id>
			<activation>
				<activeByDefault>true</activeByDefault>
			</activation>
			<dependencies>
				<dependency>
					<groupId>org.apache.hadoop</groupId>
					<artifactId>hadoop-test</artifactId>
					<version>${hadoop.version.mr1}</version>
					<scope>test</scope>
				</dependency>
			</dependencies>
		</profile>
		<profile>
			<id>hadoop_1.0</id>
			<dependencies>
				<dependency>
					<groupId>org.apache.hadoop</groupId>
					<artifactId>hadoop-test</artifactId>
					<version>${hadoop.version}</version>
					<scope>test</scope>
				</dependency>
			</dependencies>
		</profile>
		<profile>
			<id>hadoop_non_secure</id>
			<dependencies>
				<dependency>
					<groupId>org.apache.hadoop</groupId>
					<artifactId>hadoop-test</artifactId>
					<version>${hadoop.version}</version>
					<scope>test</scope>
				</dependency>
			</dependencies>
		</profile>
		<profile>
			<id>hadoop_facebook</id>
			<dependencies>
				<dependency>
					<groupId>com.facebook.hadoop</groupId>
					<artifactId>hadoop-test</artifactId>
					<scope>test</scope>
				</dependency>
			</dependencies>
		</profile>
	</profiles>
	<dependencies>
		<!-- compile dependencies. sorted lexicographically. -->
		<dependency>
			<groupId>commons-cli</groupId>
			<artifactId>commons-cli</artifactId>
		</dependency>
		<dependency>
			<groupId>commons-io</groupId>
			<artifactId>commons-io</artifactId>
		</dependency>
		<dependency>
			<groupId>org.apache.giraph</groupId>
			<artifactId>giraph-core</artifactId>
		</dependency>
		<dependency>
			<groupId>org.apache.hbase</groupId>
			<artifactId>hbase</artifactId>
		</dependency>
		<dependency>
			<groupId>org.apache.zookeeper</groupId>
			<artifactId>zookeeper</artifactId>
		</dependency>
		<dependency>
			<groupId>org.apache.giraph</groupId>
			<artifactId>giraph-core</artifactId>
			<type>test-jar</type>
		</dependency>
		<!-- test dependencies. sorted lexicographically. -->
		<dependency>
			<groupId>junit</groupId>
			<artifactId>junit</artifactId>
			<scope>test</scope>
		</dependency>
		<dependency>
			<groupId>org.apache.hbase</groupId>
			<artifactId>hbase</artifactId>
			<type>test-jar</type>
			<scope>test</scope>
		</dependency>
	</dependencies>
=======
<!--
Licensed to the Apache Software Foundation (ASF) under one
or more contributor license agreements.  See the NOTICE file
distributed with this work for additional information
regarding copyright ownership.  The ASF licenses this file
to you under the Apache License, Version 2.0 (the
"License"); you may not use this file except in compliance
with the License.  You may obtain a copy of the License at

http://www.apache.org/licenses/LICENSE-2.0

Unless required by applicable law or agreed to in writing,
software distributed under the License is distributed on an
"AS IS" BASIS, WITHOUT WARRANTIES OR CONDITIONS OF ANY
KIND, either express or implied.  See the License for the
specific language governing permissions and limitations
under the License.
-->

<project xmlns="http://maven.apache.org/POM/4.0.0" xmlns:xsi="http://www.w3.org/2001/XMLSchema-instance"
         xsi:schemaLocation="http://maven.apache.org/POM/4.0.0 http://maven.apache.org/maven-v4_0_0.xsd">
  <modelVersion>4.0.0</modelVersion>

  <parent>
    <groupId>org.apache.giraph</groupId>
    <artifactId>giraph-parent</artifactId>
    <version>1.1.0-SNAPSHOT</version>
  </parent>
  <artifactId>giraph-hbase</artifactId>
  <packaging>jar</packaging>

  <name>Apache Giraph HBase I/O</name>
  <url>http://giraph.apache.org/giraph-hbase/</url>
  <description>Giraph HBase input/output classes</description>

  <properties>
    <top.dir>${project.basedir}/..</top.dir>
    <!-- TODO: guava r06 is too old for checking -->
    <project.enforcer.skip>true</project.enforcer.skip>
    <!-- TODO: Fix HBase duplicate classes in the future -->
    <giraph.maven.duplicate.finder.skip>true</giraph.maven.duplicate.finder.skip>
    <!-- TODO: Fix HBase dependencies in the future -->
    <giraph.maven.dependency.plugin.skip>true</giraph.maven.dependency.plugin.skip>
  </properties>

  <build>
    <plugins>
      <plugin>
        <groupId>org.apache.maven.plugins</groupId>
        <artifactId>maven-assembly-plugin</artifactId>
      </plugin>
      <plugin>
        <groupId>org.apache.maven.plugins</groupId>
        <artifactId>maven-checkstyle-plugin</artifactId>
      </plugin>
      <plugin>
        <groupId>org.apache.maven.plugins</groupId>
        <artifactId>maven-jar-plugin</artifactId>
      </plugin>
      <plugin>
        <groupId>org.apache.maven.plugins</groupId>
        <artifactId>maven-javadoc-plugin</artifactId>
      </plugin>
      <plugin>
        <groupId>org.apache.maven.plugins</groupId>
        <artifactId>maven-site-plugin</artifactId>
        <configuration>
          <siteDirectory>${project.basedir}/src/site</siteDirectory>
        </configuration>
      </plugin>
      <plugin>
        <groupId>org.apache.maven.plugins</groupId>
        <artifactId>maven-surefire-plugin</artifactId>
        <version>2.6</version>
        <configuration>
          <systemProperties>
            <property>
              <name>prop.jarLocation</name>
              <value>${top.dir}/giraph-core/target/giraph-${project.version}-${forHadoop}-jar-with-dependencies.jar</value>
            </property>
          </systemProperties>
        </configuration>
      </plugin>
      <plugin>
        <groupId>org.codehaus.mojo</groupId>
        <artifactId>findbugs-maven-plugin</artifactId>
      </plugin>
    </plugins>
  </build>

  <profiles>
    <profile>
      <id>hadoop_0.20.203</id>
      <activation>
        <activeByDefault>true</activeByDefault>
      </activation>
      <dependencies>
        <dependency>
          <groupId>org.apache.hadoop</groupId>
          <artifactId>hadoop-test</artifactId>
          <version>${hadoop.version}</version>
          <scope>test</scope>
        </dependency>
      </dependencies>
    </profile>

    <profile>
      <id>hadoop_1.0</id>
      <dependencies>
        <dependency>
          <groupId>org.apache.hadoop</groupId>
          <artifactId>hadoop-test</artifactId>
          <version>${hadoop.version}</version>
          <scope>test</scope>
        </dependency>
      </dependencies>
    </profile>

    <profile>
      <id>hadoop_non_secure</id>
      <dependencies>
        <dependency>
          <groupId>org.apache.hadoop</groupId>
          <artifactId>hadoop-test</artifactId>
          <version>${hadoop.version}</version>
          <scope>test</scope>
        </dependency>
      </dependencies>
    </profile>

    <profile>
      <id>hadoop_facebook</id>
      <dependencies>
        <dependency>
          <groupId>com.facebook.hadoop</groupId>
          <artifactId>hadoop-test</artifactId>
          <scope>test</scope>
        </dependency>
      </dependencies>
    </profile>
  </profiles>

  <dependencies>
    <!-- compile dependencies. sorted lexicographically. -->
    <dependency>
      <groupId>com.google.guava</groupId>
      <artifactId>guava</artifactId>
      <!-- TODO: guava r06 is too old for checking -->
      <version>r06</version>
    </dependency>
    <dependency>
      <groupId>log4j</groupId>
      <artifactId>log4j</artifactId>
    </dependency>
    <dependency>
      <groupId>org.apache.giraph</groupId>
      <artifactId>giraph-core</artifactId>
    </dependency>
    <dependency>
      <groupId>org.apache.hbase</groupId>
      <artifactId>hbase</artifactId>
    </dependency>

    <!-- test dependencies. sorted lexicographically. -->
    <dependency>
      <groupId>junit</groupId>
      <artifactId>junit</artifactId>
      <scope>test</scope>
    </dependency>
    <dependency>
      <groupId>org.apache.giraph</groupId>
      <artifactId>giraph-core</artifactId>
      <type>test-jar</type>
    </dependency>
    <dependency>
      <groupId>org.apache.hbase</groupId>
      <artifactId>hbase</artifactId>
      <type>test-jar</type>
      <scope>test</scope>
    </dependency>
  </dependencies>
>>>>>>> 37bc2c80
</project><|MERGE_RESOLUTION|>--- conflicted
+++ resolved
@@ -1,8 +1,24 @@
-<<<<<<< HEAD
-<!-- Licensed to the Apache Software Foundation (ASF) under one or more contributor license agreements. See the NOTICE file distributed with this work for additional information regarding copyright ownership. The ASF licenses this file to you under the Apache 
-	License, Version 2.0 (the "License"); you may not use this file except in compliance with the License. You may obtain a copy of the License at http://www.apache.org/licenses/LICENSE-2.0 Unless required by applicable law or agreed to in writing, software distributed 
-	under the License is distributed on an "AS IS" BASIS, WITHOUT WARRANTIES OR CONDITIONS OF ANY KIND, either express or implied. See the License for the specific language governing permissions and limitations under the License. -->
-<project xmlns="http://maven.apache.org/POM/4.0.0" xmlns:xsi="http://www.w3.org/2001/XMLSchema-instance" xsi:schemaLocation="http://maven.apache.org/POM/4.0.0 http://maven.apache.org/maven-v4_0_0.xsd">
+<!--
+Licensed to the Apache Software Foundation (ASF) under one
+or more contributor license agreements.  See the NOTICE file
+distributed with this work for additional information
+regarding copyright ownership.  The ASF licenses this file
+to you under the Apache License, Version 2.0 (the
+"License"); you may not use this file except in compliance
+with the License.  You may obtain a copy of the License at
+
+http://www.apache.org/licenses/LICENSE-2.0
+
+Unless required by applicable law or agreed to in writing,
+software distributed under the License is distributed on an
+"AS IS" BASIS, WITHOUT WARRANTIES OR CONDITIONS OF ANY
+KIND, either express or implied.  See the License for the
+specific language governing permissions and limitations
+under the License.
+-->
+
+<project xmlns="http://maven.apache.org/POM/4.0.0" xmlns:xsi="http://www.w3.org/2001/XMLSchema-instance"
+         xsi:schemaLocation="http://maven.apache.org/POM/4.0.0 http://maven.apache.org/maven-v4_0_0.xsd">
 	<modelVersion>4.0.0</modelVersion>
 	<parent>
 		<groupId>org.apache.giraph</groupId>
@@ -161,187 +177,4 @@
 			<scope>test</scope>
 		</dependency>
 	</dependencies>
-=======
-<!--
-Licensed to the Apache Software Foundation (ASF) under one
-or more contributor license agreements.  See the NOTICE file
-distributed with this work for additional information
-regarding copyright ownership.  The ASF licenses this file
-to you under the Apache License, Version 2.0 (the
-"License"); you may not use this file except in compliance
-with the License.  You may obtain a copy of the License at
-
-http://www.apache.org/licenses/LICENSE-2.0
-
-Unless required by applicable law or agreed to in writing,
-software distributed under the License is distributed on an
-"AS IS" BASIS, WITHOUT WARRANTIES OR CONDITIONS OF ANY
-KIND, either express or implied.  See the License for the
-specific language governing permissions and limitations
-under the License.
--->
-
-<project xmlns="http://maven.apache.org/POM/4.0.0" xmlns:xsi="http://www.w3.org/2001/XMLSchema-instance"
-         xsi:schemaLocation="http://maven.apache.org/POM/4.0.0 http://maven.apache.org/maven-v4_0_0.xsd">
-  <modelVersion>4.0.0</modelVersion>
-
-  <parent>
-    <groupId>org.apache.giraph</groupId>
-    <artifactId>giraph-parent</artifactId>
-    <version>1.1.0-SNAPSHOT</version>
-  </parent>
-  <artifactId>giraph-hbase</artifactId>
-  <packaging>jar</packaging>
-
-  <name>Apache Giraph HBase I/O</name>
-  <url>http://giraph.apache.org/giraph-hbase/</url>
-  <description>Giraph HBase input/output classes</description>
-
-  <properties>
-    <top.dir>${project.basedir}/..</top.dir>
-    <!-- TODO: guava r06 is too old for checking -->
-    <project.enforcer.skip>true</project.enforcer.skip>
-    <!-- TODO: Fix HBase duplicate classes in the future -->
-    <giraph.maven.duplicate.finder.skip>true</giraph.maven.duplicate.finder.skip>
-    <!-- TODO: Fix HBase dependencies in the future -->
-    <giraph.maven.dependency.plugin.skip>true</giraph.maven.dependency.plugin.skip>
-  </properties>
-
-  <build>
-    <plugins>
-      <plugin>
-        <groupId>org.apache.maven.plugins</groupId>
-        <artifactId>maven-assembly-plugin</artifactId>
-      </plugin>
-      <plugin>
-        <groupId>org.apache.maven.plugins</groupId>
-        <artifactId>maven-checkstyle-plugin</artifactId>
-      </plugin>
-      <plugin>
-        <groupId>org.apache.maven.plugins</groupId>
-        <artifactId>maven-jar-plugin</artifactId>
-      </plugin>
-      <plugin>
-        <groupId>org.apache.maven.plugins</groupId>
-        <artifactId>maven-javadoc-plugin</artifactId>
-      </plugin>
-      <plugin>
-        <groupId>org.apache.maven.plugins</groupId>
-        <artifactId>maven-site-plugin</artifactId>
-        <configuration>
-          <siteDirectory>${project.basedir}/src/site</siteDirectory>
-        </configuration>
-      </plugin>
-      <plugin>
-        <groupId>org.apache.maven.plugins</groupId>
-        <artifactId>maven-surefire-plugin</artifactId>
-        <version>2.6</version>
-        <configuration>
-          <systemProperties>
-            <property>
-              <name>prop.jarLocation</name>
-              <value>${top.dir}/giraph-core/target/giraph-${project.version}-${forHadoop}-jar-with-dependencies.jar</value>
-            </property>
-          </systemProperties>
-        </configuration>
-      </plugin>
-      <plugin>
-        <groupId>org.codehaus.mojo</groupId>
-        <artifactId>findbugs-maven-plugin</artifactId>
-      </plugin>
-    </plugins>
-  </build>
-
-  <profiles>
-    <profile>
-      <id>hadoop_0.20.203</id>
-      <activation>
-        <activeByDefault>true</activeByDefault>
-      </activation>
-      <dependencies>
-        <dependency>
-          <groupId>org.apache.hadoop</groupId>
-          <artifactId>hadoop-test</artifactId>
-          <version>${hadoop.version}</version>
-          <scope>test</scope>
-        </dependency>
-      </dependencies>
-    </profile>
-
-    <profile>
-      <id>hadoop_1.0</id>
-      <dependencies>
-        <dependency>
-          <groupId>org.apache.hadoop</groupId>
-          <artifactId>hadoop-test</artifactId>
-          <version>${hadoop.version}</version>
-          <scope>test</scope>
-        </dependency>
-      </dependencies>
-    </profile>
-
-    <profile>
-      <id>hadoop_non_secure</id>
-      <dependencies>
-        <dependency>
-          <groupId>org.apache.hadoop</groupId>
-          <artifactId>hadoop-test</artifactId>
-          <version>${hadoop.version}</version>
-          <scope>test</scope>
-        </dependency>
-      </dependencies>
-    </profile>
-
-    <profile>
-      <id>hadoop_facebook</id>
-      <dependencies>
-        <dependency>
-          <groupId>com.facebook.hadoop</groupId>
-          <artifactId>hadoop-test</artifactId>
-          <scope>test</scope>
-        </dependency>
-      </dependencies>
-    </profile>
-  </profiles>
-
-  <dependencies>
-    <!-- compile dependencies. sorted lexicographically. -->
-    <dependency>
-      <groupId>com.google.guava</groupId>
-      <artifactId>guava</artifactId>
-      <!-- TODO: guava r06 is too old for checking -->
-      <version>r06</version>
-    </dependency>
-    <dependency>
-      <groupId>log4j</groupId>
-      <artifactId>log4j</artifactId>
-    </dependency>
-    <dependency>
-      <groupId>org.apache.giraph</groupId>
-      <artifactId>giraph-core</artifactId>
-    </dependency>
-    <dependency>
-      <groupId>org.apache.hbase</groupId>
-      <artifactId>hbase</artifactId>
-    </dependency>
-
-    <!-- test dependencies. sorted lexicographically. -->
-    <dependency>
-      <groupId>junit</groupId>
-      <artifactId>junit</artifactId>
-      <scope>test</scope>
-    </dependency>
-    <dependency>
-      <groupId>org.apache.giraph</groupId>
-      <artifactId>giraph-core</artifactId>
-      <type>test-jar</type>
-    </dependency>
-    <dependency>
-      <groupId>org.apache.hbase</groupId>
-      <artifactId>hbase</artifactId>
-      <type>test-jar</type>
-      <scope>test</scope>
-    </dependency>
-  </dependencies>
->>>>>>> 37bc2c80
 </project>